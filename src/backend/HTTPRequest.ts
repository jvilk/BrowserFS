--- conflicted
+++ resolved
@@ -290,15 +290,11 @@
     if (inode === null) {
       return cb(ApiError.ENOENT(path));
     }
-<<<<<<< HEAD
-    if (isFileInode<Stats>(inode) || isDirInode<Stats>(inode)) {
-=======
     if(!inode.toStats().hasAccess(flags.getMode(), cred)){
       return cb(ApiError.EACCES(path));
     }
-    if (isFileInode<Stats>(inode)) {
+    if (isFileInode<Stats>(inode) || isDirInode<Stats>(inode)) {
       const stats = inode.getData();
->>>>>>> 4b791214
       switch (flags.pathExistsAction()) {
         case ActionType.THROW_EXCEPTION:
         case ActionType.TRUNCATE_FILE:
@@ -343,15 +339,11 @@
     if (inode === null) {
       throw ApiError.ENOENT(path);
     }
-<<<<<<< HEAD
-    if (isFileInode<Stats>(inode) || isDirInode<Stats>(inode)) {
-=======
     if(!inode.toStats().hasAccess(flags.getMode(), cred)){
       throw ApiError.EACCES(path);
     }
-    if (isFileInode<Stats>(inode)) {
+    if (isFileInode<Stats>(inode) || isDirInode<Stats>(inode)) {
       const stats = inode.getData();
->>>>>>> 4b791214
       switch (flags.pathExistsAction()) {
         case ActionType.THROW_EXCEPTION:
         case ActionType.TRUNCATE_FILE:
