--- conflicted
+++ resolved
@@ -75,9 +75,10 @@
   mfs.mount('/', im2);
   //TODO: Test when API Error has a 'file' attribute that MFS can appropriately
   // alter when an error is raised.
-<<<<<<< HEAD
   mfs.mount('/test', im2);
   backends.push(mfs);
+
+  var async_backends = 2;
 
   // Set to 'true' to test the Dropbox FS (which is slow to test).
   if (false) {
@@ -101,7 +102,8 @@
         var dbfs = new BrowserFS.FileSystem.Dropbox(authed_client);
         backends.push(dbfs);
         dbfs.empty(function(){
-          generateAllTests();
+          async_backends--;
+          if (async_backends === 0) generateAllTests();
         });
       });
     };
@@ -109,7 +111,7 @@
     // Authenticate with pregenerated unit testing credentials.
     var req = new XMLHttpRequest();
     req.open('GET', '/test/dropbox/token.json');
-    var data = null
+    var data = null;
     req.onerror = function(e){ console.error(req.statusText); };
     req.onload = function(e){
       if(!(req.readyState === 4 && req.status === 200)){
@@ -121,10 +123,10 @@
     };
     req.send();
   } else {
-    generateAllTests();
-=======
-  // mfs.mount('/test', im2);
-  backends.push(mfs);
+    async_backends--;
+    if (async_backends === 0) generateAllTests();
+  }
+
 
   // Add HTML5 FileSystem API backed filesystem
   if (BrowserFS.FileSystem.HTML5FS.isAvailable()){
@@ -140,11 +142,14 @@
             console.error(err2);
           }
           else {
-            generateAllTests();
+            async_backends--;
+            if (async_backends === 0) generateAllTests();
           }
         });
       }
     });
->>>>>>> fbf4393a
+  } else {
+    async_backends--;
+    if (async_backends === 0) generateAllTests();
   }
 })(this);